--- conflicted
+++ resolved
@@ -35,33 +35,7 @@
           },
           "quantity": 50
       },
-<<<<<<< HEAD
-      "quantity": 10
-    },
-    {
-        "furniture": {
-            "id": "d4e5f6a7-b8c9-7d6e-1f0a-2b3c4d5e6f7a",
-            "name": "table",
-            "price": 299.99,
-            "description": "dining table, large for 6 people",
-            "attributes": {
-                "shape": "oval",
-                "size": "large"
-              }
-          },
-          "quantity": 8
-    },
-    {
-      "furniture": {
-        "id": "e5f6a7b8-c9d0-8e7f-2a1b-3c4d5e6f7a8b",
-        "name": "table",
-        "price": 199.99,
-        "description": "Round coffee table with tempered glass top",
-        "attributes": {
-          "shape": "round",
-          "size": "medium"
-        }
-=======
+  
       {
           "furniture": {
               "id": "d4e5f6a7-b8c9-7d6e-1f0a-2b3c4d5e6f7a",
@@ -69,25 +43,23 @@
               "price": 299.99,
               "description": "dining table, large for 6 people",
               "attributes": {
-                  "shape": "rectangular",
+                  "shape": "oval",
                   "size": "large"
-              }
-          },
-          "quantity": 8
+                }
+            },
+            "quantity": 8
       },
       {
-          "furniture": {
-              "id": "e5f6a7b8-c9d0-8e7f-2a1b-3c4d5e6f7a8b",
-              "name": "table",
-              "price": 199.99,
-              "description": "coffee table, round with glass top",
-              "attributes": {
-                  "shape": "round",
-                  "size": "medium"
-              }
-          },
-          "quantity": 15
->>>>>>> 615b468b
+        "furniture": {
+          "id": "e5f6a7b8-c9d0-8e7f-2a1b-3c4d5e6f7a8b",
+          "name": "table",
+          "price": 199.99,
+          "description": "Round coffee table with tempered glass top",
+          "attributes": {
+            "shape": "round",
+            "size": "medium"
+          }
+         "quantity": 15
       },
       {
           "furniture": {
